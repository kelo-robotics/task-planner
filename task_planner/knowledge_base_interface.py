from typing import Tuple
import pymongo as pm
<<<<<<< HEAD
from bson.objectid import ObjectId
from termcolor import colored
=======
import logging

>>>>>>> f6780d84

class AssertionTypes(object):
    PREDICATE = 'predicate'
    FLUENT = 'fluent'


class PredicateParams(object):
    '''An object representing a predicate parameter (variable name and ground value).

    @author Alex Mitrevski
    @contact aleksandar.mitrevski@h-brs.de

    '''
    def __init__(self):
        self.name = ''
        self.value = ''

    def __eq__(self, other) -> bool:
        '''Returns True if both the names and the values are the same.
        '''
        return self.name == other.name and self.value == other.value

    def __ne__(self, other) -> bool:
        '''Returns True if either the name or the value differ.
        '''
        return self.name != other.name or self.value != other.value

    def to_dict(self) -> dict:
        '''Converts the object to a dictionary with two keys: "name" and "value".
        '''
        dict_params = {}
        dict_params['name'] = self.name
        dict_params['value'] = self.value
        return dict_params

    def to_tuple(self) -> Tuple[str, str]:
        '''Convert object to tuple(str, str)
        '''
        return (self.name, self.value)

    @staticmethod
    def from_tuple(tuple_params: Tuple[str, str]):
        '''Returns a PredicateParams object created from the input tuple.

        Keyword arguments:
        @param tuple_params -- a tuple with two entries - "name" and "value"

        '''
        params = PredicateParams()
        params.name, params.value = tuple_params
        return params

    @staticmethod
    def from_dict(dict_params: dict):
        '''Returns a PredicateParams object created from the input dictionary.

        Keyword arguments:
        @param dict_params -- a dictionary with two keys - "name" and "value"

        '''
        params = PredicateParams()
        params.name = dict_params['name']
        params.value = dict_params['value']
        return params

<<<<<<< HEAD
    def __str__(self) -> str:
        return self.__repr__()

    def __repr__(self) -> str:
        return "PredicateParams(" + str(self.to_dict()) + ")"
=======
>>>>>>> f6780d84

class Predicate(object):
    '''An object representing a predicate (predicate name and list of ground values).

    @author Alex Mitrevski
    @contact aleksandar.mitrevski@h-brs.de

    '''
    def __init__(self):
        self.name = ''
        self.params = []

    def __eq__(self, other) -> bool:
        '''Returns True if both the names and all parameters are the same.
        '''
        equal = False
        if self.name == other.name:
            equal = True
            for param in self.params:
                if param not in other.params:
                    equal = False
                    break
        return equal

    def to_dict(self) -> dict:
        '''Converts the object to a dictionary with two keys - "name" and "params".
        The value of "params" is a list of PredicateParams dictionaries.
        '''
        dict_predicate = {}
        dict_predicate['name'] = self.name
        dict_predicate['type'] = AssertionTypes.PREDICATE
        dict_predicate['params'] = []
        for param_data in self.params:
            dict_params = param_data.to_dict()
            dict_predicate['params'].append(dict_params)
        return dict_predicate

    def to_tuple(self) -> Tuple[str, list]:
        '''Convert object to tuple containing 2 elements
        name -- string
        params -- list of tuple(str, str)
        '''
        return (self.name, [param.to_tuple() for param in self.params])

    @staticmethod
    def from_tuple(tuple_predicate: Tuple[str, list]):
        '''Returns a Predicate object created from the input tuple.

        Keyword arguments:
        @param tuple_predicate -- a tuple with two entries, the first representing
                                  the name of the predicate and the second a list of
                                  ("name", "value") pairs for the predicate parameters

        '''
        predicate = Predicate()
        predicate.name, tuple_data = tuple_predicate
        for tuple_params in tuple_data:
            params = PredicateParams.from_tuple(tuple_params)
            predicate.params.append(params)
        return predicate

    @staticmethod
    def from_dict(dict_predicate: dict):
        '''Returns a Predicate object created from the input dictionary.

        Keyword arguments:
        @param dict_predicate -- a dictionary with two keys - "name" and "params",
                                 where "params" is a list of PredicateParams
                                 dictionaries

        '''
        predicate = Predicate()
        predicate.name = dict_predicate['name']
        dict_data = dict_predicate['params']
        for dict_params in dict_data:
            params = PredicateParams.from_dict(dict_params)
            predicate.params.append(params)
        return predicate

<<<<<<< HEAD
    def __str__(self) -> str:
        string = "Predicate(\n" 
        string += '\t' + 'name:' + str(self.name) + '\n'
        string += '\t' + 'type:' + str(AssertionTypes.PREDICATE) + '\n'
        string += '\t' + 'params:[' + '\n'
        for param in self.params:
            string += '\t\t' + str(param) + '\n'
        string += '\t' + ']' + '\n'
        string += ")"
        return string

    def __repr__(self) -> str:
        return "Predicate(" + str(self.to_dict()) + ")"
=======
>>>>>>> f6780d84

class Fluent(object):
    '''An object representing a fluent (fluent name, list of ground values, and fluent value).

    @author Alex Mitrevski
    @contact aleksandar.mitrevski@h-brs.de

    '''
    def __init__(self):
        self.name = ''
        self.params = []
        self.value = None

    def __eq__(self, other) -> bool:
        '''Returns True if the names, values, and all parameters are the same.
        '''
        equal = False
        if self.name == other.name and self.value == other.value:
            equal = True
            for param in self.params:
                if param not in other.params:
                    equal = False
                    break
        return equal

    def to_dict(self) -> dict:
        '''Converts the object to a dictionary with three keys - "name", "params", and "value".
        The value of "params" is a list of PredicateParams dictionaries.
        '''
        dict_fluent = {}
        dict_fluent['name'] = self.name
        dict_fluent['type'] = AssertionTypes.FLUENT
        dict_fluent['value'] = self.value
        dict_fluent['params'] = []
        for param_data in self.params:
            dict_params = param_data.to_dict()
            dict_fluent['params'].append(dict_params)
        return dict_fluent

    def to_tuple(self) -> Tuple[str, list, str]:
        '''Convert the object to tuple for with 3 elements namely
        name -- string
        params -- list of tuple(str, str)
        value -- int or string
        '''
        return (self.name, [param.to_tuple() for param in self.params], self.value)

    @staticmethod
    def from_tuple(tuple_fluent: tuple):
        '''Returns a Fluent object created from the input tuple.

        Keyword arguments:
        @param tuple_fluent -- a tuple with three entries, the first representing
                               the name of the predicate, the second a list of
                               ("name", "value") pairs for the predicate parameters,
                               and the third the fluent value

        '''
        fluent = Fluent()
        fluent.name, tuple_data, fluent.value = tuple_fluent
        for tuple_params in tuple_data:
            params = PredicateParams.from_tuple(tuple_params)
            fluent.params.append(params)
        return fluent

    @staticmethod
    def from_dict(dict_fluent: dict):
        '''Returns a Fluent object created from the input dictionary.

        Keyword arguments:
        @param dict_fluent-- a dictionary with three keys - "name", "params", and "value",
                             where "params" is a list of PredicateParams dictionaries

        '''
        fluent = Fluent()
        fluent.name = dict_fluent['name']
        fluent.value = dict_fluent['value']
        dict_data = dict_fluent['params']
        for dict_params in dict_data:
            params = PredicateParams.from_dict(dict_params)
            fluent.params.append(params)
        return fluent

<<<<<<< HEAD
    def __str__(self) -> str:
        string = "Fluent(\n" 
        string += '\t' + 'name:' + str(self.name) + '\n'
        string += '\t' + 'value:' + str(self.value) + '\n'
        string += '\t' + 'type:' + str(AssertionTypes.FLUENT) + '\n'
        string += '\t' + 'params:[' + '\n'
        for param in self.params:
            string += '\t\t' + str(param) + '\n'
        string += '\t' + ']' + '\n'
        string += ")"
        return string

    def __repr__(self) -> str:
        return "Fluent(" + str(self.to_dict()) + ")"
=======
>>>>>>> f6780d84

class KnowledgeBaseInterface(object):
    '''Defines an interface for interacting with a robot knowledge base.

    Constructor arguments:
    @param __kb_database_name -- name of a database in which the knowledge base will be stored

    @author Alex Mitrevski
    @contact aleksandar.mitrevski@h-brs.de

    '''
    def __init__(self, __kb_database_name):
        self.__kb_database_name = __kb_database_name
        self.__kb_collection_name = 'knowledge_base'
        self.__goal_collection_name = 'goals'
        self.logger = logging.getLogger('task.planner.kb.interface')

    def get_predicate_names(self) -> list:
        '''Returns a list of all stored predicate names in the knowledge base.
        '''
        collection = self.__get_kb_collection(self.__kb_collection_name)
        predicate_cursor = collection.find({'type': AssertionTypes.PREDICATE})
        names = list({p['name'] for p in predicate_cursor})
        return names

    def get_fluent_names(self) -> list:
        '''Returns a list of all stored fluent names in the knowledge base.
        '''
        collection = self.__get_kb_collection(self.__kb_collection_name)
        fluent_cursor = collection.find({'type': AssertionTypes.FLUENT})
        names = list({f['name'] for f in fluent_cursor})
        return names

    def get_predicate_assertions(self, predicate_name: str=None) -> list:
        '''Returns a list of Predicate objects representing all assertions
        of the given predicate in the knowledge base. If "predicate_name" is None,
        returns all predicate assertions in the knowledge base.

        Keyword arguments:
        @param predicate_name: str -- name of a predicate in the knowledge base
                                      (default None, in which case all assertions
                                       are retrieved)

        '''
        instances = []
        collection = self.__get_kb_collection(self.__kb_collection_name)
        if predicate_name:
            pred_instance_count = collection.count_documents({'name': predicate_name})
            if pred_instance_count == 0:
                return []

            pred_instance_cursor = collection.find({'name': predicate_name})
            instances = [Predicate.from_dict(p) for p in pred_instance_cursor]
        else:
            assertion_cursor = collection.find({'type': AssertionTypes.PREDICATE})
            instances = [Predicate.from_dict(p) for p in assertion_cursor]
        return instances

    def get_fluent_assertions(self) -> list:
        '''Returns a list of Fluent objects representing all fluent assertions
        in the knowledge base.
        '''
        instances = []
        collection = self.__get_kb_collection(self.__kb_collection_name)
        assertion_cursor = collection.find({'type': AssertionTypes.FLUENT})
        instances = [Fluent.from_dict(p) for p in assertion_cursor]
        return instances

    def get_fluent_value(self, fluent: Tuple[str, list]) -> list:
        '''Returns the value of the given fluent in the knowledge base.
        Returns None if an assertion for the fluent is not found.

        Keyword arguments:
        @param fluent: Tuple[str, list] -- a tuple representing a fluent, where
                                           the first entry is the fluent name and
                                           the second entry is a list of fluent parameters

        '''
        fluent_value = None

        # we add a dummy fluent value so that we can create a fluent dictionary
        fluent_full = (fluent[0], fluent[1], -1)
        fluent_dict = Fluent.from_tuple(fluent_full).to_dict()

        collection = self.__get_kb_collection(self.__kb_collection_name)
        fluent_cursor = collection.find({'name': fluent_dict['name']})
        fluent_assertion = None
        for f in fluent_cursor:
            found = True
            for param in f['params']:
                if param not in fluent_dict['params']:
                    found = False
                    break
            if found:
                fluent_assertion = f
                break

        if fluent_assertion:
            fluent_value = fluent_assertion['value']
        else:
            self.logger.warning('Fluent %s not found', fluent_dict['name'])
        return fluent_value

    def update_kb(self, facts_to_add: list, facts_to_remove: list) -> bool:
        '''Inserts a list of facts into the knowledge base and removes
        a list of facts from it.

        Keyword arguments:
        @param facts_to_add: list -- facts to add to the knowledge base. The entries are
                                     tuples with two entries, the first representing
                                     the name of the predicate and the second a list of
                                     ("name", "value") pairs for the predicate parameters
        @param facts_to_remove: list -- facts to remove from the knowledge base. The entries are
                                        tuples with two entries, the first representing
                                        the name of the predicate and the second a list of
                                        ("name", "value") pairs for the predicate parameters

        '''
        insert_successful = True
        removal_successful = True
        if facts_to_add:
            insert_successful = self.insert_facts(facts_to_add)

        if facts_to_remove:
            removal_successful = self.remove_facts(facts_to_remove)

        return insert_successful and removal_successful

    def insert_facts(self, fact_list: list) -> bool:
        '''Inserts a list of facts into the knowledge base.

        Keyword arguments:
        @param facts_to_add: list -- facts to add to the knowledge base. The entries are
                                     tuples with two entries, the first representing
                                     the name of the predicate and the second a list of
                                     ("name", "value") pairs for the predicate parameters

        '''
        try:
            self.__insert_predicates(fact_list, self.__kb_collection_name)
            return True
        except Exception as exc:
            self.logger.error('[insert_facts] Facts could not be inserted: ', exc_info=True)
            return False

    def remove_facts(self, fact_list: list) -> bool:
        '''Removes a list of facts from the knowledge base.

        Keyword arguments:
        @param facts_to_remove: list -- facts to remove from the knowledge base. The entries are
                                        tuples with two entries, the first representing
                                        the name of the predicate and the second a list of
                                        ("name", "value") pairs for the predicate parameters

        '''
        try:
            self.__remove_predicates(fact_list, self.__kb_collection_name)
            return True
        except Exception as exc:
            self.logger.error('[remove_facts] Facts could not be removed: ', exc_info=True)
            return False

    def insert_fluents(self, fluent_list: list) -> bool:
        '''Inserts a list of fluents into the knowledge base.

        Keyword arguments:
        @param fluents_to_add: list -- fluents to add to the knowledge base. The entries are
                                       tuples with three entries of the form
                                       (name, [parameters], value), namely the first entry
                                       represents the name of the fluent, the second
                                       a list of ("name", "value") pairs for the
                                       fluent parameters, and the third the fluent value

        '''
        try:
            self.__insert_fluents(fluent_list, self.__kb_collection_name)
            return True
        except Exception as exc:
            self.logger.error('[insert_fluents] Fluents could not be inserted:', exc_info=True)
            return False

    def remove_fluents(self, fluent_list: list) -> bool:
        '''Removes a list of fluents from the knowledge base.

        Keyword arguments:
        @param fluents_to_remove: list -- fluents to remove from the knowledge base. The entries
                                          are tuples with two entries of the form
                                          (name, [parameters], value), namely the first entry
                                          represents the name of the fluent and the second
                                          a list of ("name", "value") pairs for the
                                          fluent parameters

        '''
        try:
            self.__remove_fluents(fluent_list, self.__kb_collection_name)
            return True
        except Exception as exc:
            self.logger.error('[remove_fluents] Fluents could not be removed: ', exc_info=True)
            return False

    def insert_goals(self, goal_list: list) -> bool:
        '''Inserts a list of planning goals into the knowledge base.

        Keyword arguments:
        @param goals_to_add: list -- goals to add to the knowledge base. The entries are
                                     tuples with two entries, the first representing
                                     the name of the predicate and the second a list of
                                     ("name", "value") pairs for the predicate parameters

        '''
        try:
            self.__insert_predicates(goal_list, self.__goal_collection_name)
            return True
        except Exception as exc:
            self.logger.error('[insert_goals] Goals could not be inserted: ', exc_info=True)
            return False

    def remove_goals(self, goal_list: list) -> bool:
        '''Removes a list of goals from the knowledge base.

        Keyword arguments:
        @param goals_to_remove: list -- goals to remove from the knowledge base. The entries are
                                        tuples with two entries, the first representing
                                        the name of the predicate and the second a list of
                                        ("name", "value") pairs for the predicate parameters

        '''
        try:
            self.__remove_predicates(goal_list, self.__goal_collection_name)
            return True
        except Exception as exc:
            self.logger.error('[remove_goals] Goals could not be removed: ', exc_info=True)
            return False

    def __get_kb_collection(self, collection_name: str) -> pm.collection.Collection:
        '''Returns a pymongo collection with the given name.

        Keyword arguments:
        @param collection_name: str -- name of a MongoDB collection

        '''
        client = pm.MongoClient()
        db = client[self.__kb_database_name]
        collection = db[collection_name]
        return collection

    def __item_exists(self, item: dict, item_type: str, collection_name: str) -> ObjectId:
        '''Returns True if the given predicate or fluent exists in the knowledge base.

        Keyword arguments:
        @param item: dict -- a dictionary representation of a Predicate or a Fluent object
        @param item_type: str -- an AssertionTypes string indicating whether
                                 the item is a predicate or a fluent

        '''
        collection = self.__get_kb_collection(collection_name)
        item_cursor = collection.find({'name': item['name'], 'type': item_type})
        exists = False
        object_id = None
        for kb_item in item_cursor:
            exists = True
            for param in kb_item['params']:
                if param not in item['params']:
                    exists = False
                    break
            if exists:
                object_id = kb_item['_id']
                break
        return object_id

    def __insert_predicates(self, predicate_list: list, collection_name: str) -> bool:
        '''Inserts a list of predicates into the given collection.

        Keyword arguments:
        @param predicate_list: list -- tuple representations of Predicate objects
        @param collection_name: pm.collection.Collection -- a MongoDB collection

        '''
        for predicate_tuple in predicate_list:
            predicate = Predicate.from_tuple(predicate_tuple)
            predicate_dict = predicate.to_dict()
            if not self.__item_exists(predicate_dict, AssertionTypes.PREDICATE, collection_name):
                collection = self.__get_kb_collection(collection_name)
                collection.insert_one(predicate_dict)
            else:
                self.logger.warning('Predicate %s already exists', predicate.name)

    def __remove_predicates(self, predicate_list: list, collection_name: str) -> bool:
        '''Removes a list of predicates from the given collection.

        Keyword arguments:
        @param predicate_list: list -- tuple representations of Predicate objects
        @param collection_name: pm.collection.Collection -- a MongoDB collection

        '''
        collection = self.__get_kb_collection(collection_name)
        for predicate_tuple in predicate_list:
            predicate = Predicate.from_tuple(predicate_tuple)
            predicate_dict = predicate.to_dict()
            object_id = self.__item_exists(predicate_dict, AssertionTypes.PREDICATE, collection_name)
            if object_id:
                collection.delete_one({'_id': object_id})
            else:
                self.logger.warning('Predicate %s does not exist', predicate.name)

    def __insert_fluents(self, fluent_list: list, collection_name: str) -> bool:
        '''Inserts a list of fluents into the given collection.
        If a fluent already exists, its value is updated.

        Keyword arguments:
        @param fluent_list: list -- tuple representations of Fluent objects
        @param collection_name: pm.collection.Collection -- a MongoDB collection

        '''
        for fluent_tuple in fluent_list:
            fluent = Fluent.from_tuple(fluent_tuple)
            fluent_dict = fluent.to_dict()
            collection = self.__get_kb_collection(collection_name)
            if not self.__item_exists(fluent_dict, AssertionTypes.FLUENT, collection_name):
                collection.insert_one(fluent_dict)
            else:
                self.logger.warning('Fluent %s already exists; updating the value', fluent.name)
                collection.replace_one({'name': fluent_dict['name'],
                                        'params': fluent_dict['params']},
                                       fluent_dict)

    def __remove_fluents(self, fluent_list: list, collection_name: str) -> bool:
        '''Removes a list of fluents from the given collection.

        Keyword arguments:
        @param fluent_list: list -- tuple representations of Fluent objects
        @param collection_name: pm.collection.Collection -- a MongoDB collection

        '''
        for fluent_tuple in fluent_list:
            fluent = Fluent.from_tuple(fluent_tuple)
            fluent_dict = fluent.to_dict()
            object_id = self.__item_exists(fluent_dict, AssertionTypes.FLUENT, collection_name)
            if object_id:
                collection.delete_one({'_id': object_id})
            else:
                self.logger.warning('Fluent %s does not exist; nothing to remove', fluent.name)<|MERGE_RESOLUTION|>--- conflicted
+++ resolved
@@ -1,12 +1,9 @@
 from typing import Tuple
 import pymongo as pm
-<<<<<<< HEAD
 from bson.objectid import ObjectId
 from termcolor import colored
-=======
 import logging
 
->>>>>>> f6780d84
 
 class AssertionTypes(object):
     PREDICATE = 'predicate'
@@ -72,14 +69,11 @@
         params.value = dict_params['value']
         return params
 
-<<<<<<< HEAD
     def __str__(self) -> str:
         return self.__repr__()
 
     def __repr__(self) -> str:
         return "PredicateParams(" + str(self.to_dict()) + ")"
-=======
->>>>>>> f6780d84
 
 class Predicate(object):
     '''An object representing a predicate (predicate name and list of ground values).
@@ -159,7 +153,6 @@
             predicate.params.append(params)
         return predicate
 
-<<<<<<< HEAD
     def __str__(self) -> str:
         string = "Predicate(\n" 
         string += '\t' + 'name:' + str(self.name) + '\n'
@@ -173,8 +166,6 @@
 
     def __repr__(self) -> str:
         return "Predicate(" + str(self.to_dict()) + ")"
-=======
->>>>>>> f6780d84
 
 class Fluent(object):
     '''An object representing a fluent (fluent name, list of ground values, and fluent value).
@@ -258,7 +249,6 @@
             fluent.params.append(params)
         return fluent
 
-<<<<<<< HEAD
     def __str__(self) -> str:
         string = "Fluent(\n" 
         string += '\t' + 'name:' + str(self.name) + '\n'
@@ -273,8 +263,6 @@
 
     def __repr__(self) -> str:
         return "Fluent(" + str(self.to_dict()) + ")"
-=======
->>>>>>> f6780d84
 
 class KnowledgeBaseInterface(object):
     '''Defines an interface for interacting with a robot knowledge base.
